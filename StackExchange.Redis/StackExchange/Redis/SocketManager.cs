﻿using System;
using System.Collections.Generic;
using System.Diagnostics;
using System.IO;
using System.Net;
using System.Net.Sockets;
using System.Threading;
using System.Threading.Tasks;

namespace StackExchange.Redis
{
    internal enum SocketMode
    {
        Abort,
        Poll,
        Async
    }
    /// <summary>
    /// Allows callbacks from SocketManager as work is discovered
    /// </summary>
    internal partial interface ISocketCallback
    {
        /// <summary>
        /// Indicates that a socket has connected
        /// </summary>
        SocketMode Connected(Stream stream, TextWriter log);
        /// <summary>
        /// Indicates that the socket has signalled an error condition
        /// </summary>
        void Error();

        void OnHeartbeat();

        /// <summary>
        /// Indicates that data is available on the socket, and that the consumer should read synchronously from the socket while there is data
        /// </summary>
        void Read();
        /// <summary>
        /// Indicates that we cannot know whether data is available, and that the consume should commence reading asynchronously
        /// </summary>
        void StartReading();

        // check for write-read timeout
        void CheckForStaleConnection(ref SocketManager.ManagerState state);

        bool IsDataAvailable { get; }
    }

    internal struct SocketToken
    {
        internal readonly Socket Socket;
        public SocketToken(Socket socket)
        {
            this.Socket = socket;
        }
        public int Available { get { return Socket == null ? 0 : Socket.Available; } }

        public bool HasValue { get { return Socket != null; } }
    }

    /// <summary>
    /// A SocketManager monitors multiple sockets for availability of data; this is done using
    /// the Socket.Select API and a dedicated reader-thread, which allows for fast responses
    /// even when the system is under ambient load. 
    /// </summary>
    public sealed partial class SocketManager : IDisposable
    {
        internal enum ManagerState
        {
            Inactive,
            Preparing,
            Faulted,
            CheckForHeartbeat,
            ExecuteHeartbeat,
            LocateActiveSockets,
            NoSocketsPause,
            PrepareActiveSockets,
            CullDeadSockets,
            NoActiveSocketsPause,
            GrowingSocketArray,
            CopyingPointersForSelect,
            ExecuteSelect,
            ExecuteSelectComplete,
            CheckForStaleConnections,

            RecordConnectionFailed_OnInternalError,
            RecordConnectionFailed_OnDisconnected,
            RecordConnectionFailed_ReportFailure,
            RecordConnectionFailed_OnConnectionFailed,
            RecordConnectionFailed_FailOutstanding,
            RecordConnectionFailed_ShutdownSocket,

            CheckForStaleConnectionsDone,
            EnqueueRead,
            EnqueueError,
            EnqueueReadFallback,
            RequestAssistance,
            ProcessQueues,
            ProcessReadQueue,
            ProcessErrorQueue,

        }
        private static readonly ParameterizedThreadStart writeAllQueues = context =>
        {
            try { ((SocketManager)context).WriteAllQueues(); } catch { }
        };

        private static readonly WaitCallback writeOneQueue = context =>
        {

            try { ((SocketManager)context).WriteOneQueue(); } catch { }
        };

        private readonly string name;

        private readonly Queue<PhysicalBridge> writeQueue = new Queue<PhysicalBridge>();

        bool isDisposed;
        private bool useHighPrioritySocketThreads = true;

        /// <summary>
        /// Creates a new (optionally named) SocketManager instance
        /// </summary>
        public SocketManager(string name = null, bool useHighPrioritySocketThreads = true)
        {
            if (string.IsNullOrWhiteSpace(name)) name = GetType().Name;
            this.name = name;
            this.useHighPrioritySocketThreads = useHighPrioritySocketThreads;

            // we need a dedicated writer, because when under heavy ambient load
            // (a busy asp.net site, for example), workers are not reliable enough
#if !CORE_CLR
            Thread dedicatedWriter = new Thread(writeAllQueues, 32 * 1024); // don't need a huge stack;
<<<<<<< HEAD
            dedicatedWriter.Priority = ThreadPriority.AboveNormal; // time critical
#else
            Thread dedicatedWriter = new Thread(writeAllQueues);
#endif
=======
            dedicatedWriter.Priority = useHighPrioritySocketThreads ? ThreadPriority.AboveNormal : ThreadPriority.Normal; 
>>>>>>> 473fbd91
            dedicatedWriter.Name = name + ":Write";
            dedicatedWriter.IsBackground = true; // should not keep process alive
            dedicatedWriter.Start(this); // will self-exit when disposed
        }

        private enum CallbackOperation
        {
            Read,
            Error
        }

        /// <summary>
        /// Gets the name of this SocketManager instance
        /// </summary>
        public string Name { get { return name; } }
        /// <summary>
        /// Releases all resources associated with this instance
        /// </summary>
        public void Dispose()
        {
            lock (writeQueue)
            {
                // make sure writer threads know to exit
                isDisposed = true;
                Monitor.PulseAll(writeQueue);
            }
            OnDispose();
        }

        internal SocketToken BeginConnect(EndPoint endpoint, ISocketCallback callback, ConnectionMultiplexer multiplexer, TextWriter log)
        {
            var socket = new Socket(AddressFamily.InterNetwork, SocketType.Stream, ProtocolType.Tcp);
            SetFastLoopbackOption(socket);
            socket.NoDelay = true;
            try
            {
                CompletionType connectCompletionType = CompletionType.Any;
                this.ShouldForceConnectCompletionType(ref connectCompletionType);

                var formattedEndpoint = Format.ToString(endpoint);
                var tuple = Tuple.Create(socket, callback);
                if (endpoint is DnsEndPoint)
                {
                    // A work-around for a Mono bug in BeginConnect(EndPoint endpoint, AsyncCallback callback, object state)
                    DnsEndPoint dnsEndpoint = (DnsEndPoint)endpoint;

#if CORE_CLR
                    multiplexer.LogLocked(log, "BeginConnect: {0}", formattedEndpoint);
                    socket.ConnectAsync(dnsEndpoint.Host, dnsEndpoint.Port).ContinueWith(t =>
                    {
                        multiplexer.LogLocked(log, "EndConnect: {0}", formattedEndpoint);
                        EndConnectImpl(t, multiplexer, log, tuple);
                        multiplexer.LogLocked(log, "Connect complete: {0}", formattedEndpoint);
                    });
#else
                    CompletionTypeHelper.RunWithCompletionType(
                        (cb) => {
                            multiplexer.LogLocked(log, "BeginConnect: {0}", formattedEndpoint);
                            return socket.BeginConnect(dnsEndpoint.Host, dnsEndpoint.Port, cb, tuple);
                        },
                        (ar) => {
                            multiplexer.LogLocked(log, "EndConnect: {0}", formattedEndpoint);                            
                            EndConnectImpl(ar, multiplexer, log, tuple);
                            multiplexer.LogLocked(log, "Connect complete: {0}", formattedEndpoint);
                        },
                        connectCompletionType);
#endif
                }
                else
                {
#if CORE_CLR
                    multiplexer.LogLocked(log, "BeginConnect: {0}", formattedEndpoint);
                    socket.ConnectAsync(endpoint).ContinueWith(t =>
                    {
                        multiplexer.LogLocked(log, "EndConnect: {0}", formattedEndpoint);
                        EndConnectImpl(t, multiplexer, log, tuple);
                    });
#else
                    CompletionTypeHelper.RunWithCompletionType(
                        (cb) => {
                            multiplexer.LogLocked(log, "BeginConnect: {0}", formattedEndpoint);
                            return socket.BeginConnect(endpoint, cb, tuple);
                        },
                        (ar) => {
                            multiplexer.LogLocked(log, "EndConnect: {0}", formattedEndpoint);
                            EndConnectImpl(ar, multiplexer, log, tuple);
                            multiplexer.LogLocked(log, "Connect complete: {0}", formattedEndpoint);
                        },
                        connectCompletionType);
#endif
                }
            } 
            catch (NotImplementedException ex)
            {
                if (!(endpoint is IPEndPoint))
                {
                    throw new InvalidOperationException("BeginConnect failed with NotImplementedException; consider using IP endpoints, or enable ResolveDns in the configuration", ex);
                }
                throw;
            }
            var token = new SocketToken(socket);
            return token;
        }
        internal void SetFastLoopbackOption(Socket socket)
        {
            // SIO_LOOPBACK_FAST_PATH (http://msdn.microsoft.com/en-us/library/windows/desktop/jj841212%28v=vs.85%29.aspx)
            // Speeds up localhost operations significantly. OK to apply to a socket that will not be hooked up to localhost, 
            // or will be subject to WFP filtering.
            const int SIO_LOOPBACK_FAST_PATH = -1744830448;

#if !CORE_CLR
            // windows only
            if (Environment.OSVersion.Platform == PlatformID.Win32NT)
            {
                // Win8/Server2012+ only
                var osVersion = Environment.OSVersion.Version;
                if (osVersion.Major > 6 || osVersion.Major == 6 && osVersion.Minor >= 2)
                {
                    byte[] optionInValue = BitConverter.GetBytes(1);
                    socket.IOControl(SIO_LOOPBACK_FAST_PATH, optionInValue, null);
                }
            }
#else
            try
            {
                byte[] optionInValue = BitConverter.GetBytes(1);
                socket.IOControl(SIO_LOOPBACK_FAST_PATH, optionInValue, null);
            }
            catch (PlatformNotSupportedException)
            {
            }
            catch (SocketException)
            {
            }
#endif
        }

        internal void RequestWrite(PhysicalBridge bridge, bool forced)
        {
            if (Interlocked.CompareExchange(ref bridge.inWriteQueue, 1, 0) == 0 || forced)
            {
                lock (writeQueue)
                {
                    writeQueue.Enqueue(bridge);
                    if (writeQueue.Count == 1)
                    {
                        Monitor.PulseAll(writeQueue);
                    }
                    else if (writeQueue.Count >= 2)
                    { // struggling are we? let's have some help dealing with the backlog
                        ThreadPool.QueueUserWorkItem(writeOneQueue, this);
                    }
                }
            }
        }

        internal void Shutdown(SocketToken token)
        {
            Shutdown(token.Socket);
        }

        private void EndConnectImpl(IAsyncResult ar, ConnectionMultiplexer multiplexer, TextWriter log, Tuple<Socket, ISocketCallback> tuple)
        {
            try
            {
                bool ignoreConnect = false;
                ShouldIgnoreConnect(tuple.Item2, ref ignoreConnect);
                if (ignoreConnect) return;
                var socket = tuple.Item1;
                var callback = tuple.Item2;
#if CORE_CLR
                multiplexer.Wait((Task)ar); // make it explode if invalid (note: already complete at this point)
#else
                socket.EndConnect(ar);
#endif
                var netStream = new NetworkStream(socket, false);
                var socketMode = callback == null ? SocketMode.Abort : callback.Connected(netStream, log);
                switch (socketMode)
                {
                    case SocketMode.Poll:
                        multiplexer.LogLocked(log, "Starting poll");
                        OnAddRead(socket, callback);
                        break;
                    case SocketMode.Async:
                        multiplexer.LogLocked(log, "Starting read");
                        try
                        { callback.StartReading(); }
                        catch (Exception ex)
                        {
                            ConnectionMultiplexer.TraceWithoutContext(ex.Message);
                            Shutdown(socket);
                        }
                        break;
                    default:
                        ConnectionMultiplexer.TraceWithoutContext("Aborting socket");
                        Shutdown(socket);
                        break;
                }
            }
            catch (ObjectDisposedException)
            {
                multiplexer.LogLocked(log, "(socket shutdown)");
                if (tuple != null)
                {
                    try
                    { tuple.Item2.Error(); }
                    catch (Exception inner)
                    {
                        ConnectionMultiplexer.TraceWithoutContext(inner.Message);
                    }
                }
            }
            catch(Exception outer)
            {
                ConnectionMultiplexer.TraceWithoutContext(outer.Message);
                if (tuple != null)
                {
                    try
                    { tuple.Item2.Error(); }
                    catch (Exception inner)
                    {
                        ConnectionMultiplexer.TraceWithoutContext(inner.Message);
                    }
                }
            }
        }

        partial void OnDispose();
        partial void OnShutdown(Socket socket);

        partial void ShouldIgnoreConnect(ISocketCallback callback, ref bool ignore);
        
        partial void ShouldForceConnectCompletionType(ref CompletionType completionType);

        [System.Diagnostics.CodeAnalysis.SuppressMessage("Microsoft.Usage", "CA2202:Do not dispose objects multiple times")]
        private void Shutdown(Socket socket)
        {
            if (socket != null)
            {
                OnShutdown(socket);
                try { socket.Shutdown(SocketShutdown.Both); } catch { }
#if !CORE_CLR
                try { socket.Close(); } catch { }
#endif
                try { socket.Dispose(); } catch { }
            }
        }

        private void WriteAllQueues()
        {
            while (true)
            {
                PhysicalBridge bridge;
                lock (writeQueue)
                {
                    if (writeQueue.Count == 0)
                    {
                        if (isDisposed) break; // <========= exit point
                        Monitor.Wait(writeQueue);
                        if (isDisposed) break; // (woken by Dispose)
                        if (writeQueue.Count == 0) continue; // still nothing...
                    }
                    bridge = writeQueue.Dequeue();
                }

                switch (bridge.WriteQueue(200))
                {
                    case WriteResult.MoreWork:
                    case WriteResult.QueueEmptyAfterWrite:
                        // back of the line!
                        lock (writeQueue)
                        {
                            writeQueue.Enqueue(bridge);
                        }
                        break;
                    case WriteResult.CompetingWriter:
                        break;
                    case WriteResult.NoConnection:
                        Interlocked.Exchange(ref bridge.inWriteQueue, 0);
                        break;
                    case WriteResult.NothingToDo:
                        if (!bridge.ConfirmRemoveFromWriteQueue())
                        { // more snuck in; back of the line!
                            lock (writeQueue)
                            {
                                writeQueue.Enqueue(bridge);
                            }
                        }
                        break;
                }
            }
        }

        private void WriteOneQueue()
        {
            PhysicalBridge bridge;
            lock (writeQueue)
            {
                bridge = writeQueue.Count == 0 ? null : writeQueue.Dequeue();
            }
            if (bridge == null) return;
            bool keepGoing;
            do
            {
                switch (bridge.WriteQueue(-1))
                {
                    case WriteResult.MoreWork:
                    case WriteResult.QueueEmptyAfterWrite:
                        keepGoing = true;
                        break;
                    case WriteResult.NothingToDo:
                        keepGoing = !bridge.ConfirmRemoveFromWriteQueue();
                        break;
                    case WriteResult.CompetingWriter:
                        keepGoing = false;
                        break;
                    case WriteResult.NoConnection:
                        Interlocked.Exchange(ref bridge.inWriteQueue, 0);
                        keepGoing = false;
                        break;
                    default:
                        keepGoing = false;
                        break;
                }
            } while (keepGoing);
        }
    }
}
<|MERGE_RESOLUTION|>--- conflicted
+++ resolved
@@ -1,469 +1,470 @@
-﻿using System;
-using System.Collections.Generic;
-using System.Diagnostics;
-using System.IO;
-using System.Net;
-using System.Net.Sockets;
-using System.Threading;
-using System.Threading.Tasks;
-
-namespace StackExchange.Redis
-{
-    internal enum SocketMode
-    {
-        Abort,
-        Poll,
-        Async
-    }
-    /// <summary>
-    /// Allows callbacks from SocketManager as work is discovered
-    /// </summary>
-    internal partial interface ISocketCallback
-    {
-        /// <summary>
-        /// Indicates that a socket has connected
-        /// </summary>
-        SocketMode Connected(Stream stream, TextWriter log);
-        /// <summary>
-        /// Indicates that the socket has signalled an error condition
-        /// </summary>
-        void Error();
-
-        void OnHeartbeat();
-
-        /// <summary>
-        /// Indicates that data is available on the socket, and that the consumer should read synchronously from the socket while there is data
-        /// </summary>
-        void Read();
-        /// <summary>
-        /// Indicates that we cannot know whether data is available, and that the consume should commence reading asynchronously
-        /// </summary>
-        void StartReading();
-
-        // check for write-read timeout
-        void CheckForStaleConnection(ref SocketManager.ManagerState state);
-
-        bool IsDataAvailable { get; }
-    }
-
-    internal struct SocketToken
-    {
-        internal readonly Socket Socket;
-        public SocketToken(Socket socket)
-        {
-            this.Socket = socket;
-        }
-        public int Available { get { return Socket == null ? 0 : Socket.Available; } }
-
-        public bool HasValue { get { return Socket != null; } }
-    }
-
-    /// <summary>
-    /// A SocketManager monitors multiple sockets for availability of data; this is done using
-    /// the Socket.Select API and a dedicated reader-thread, which allows for fast responses
-    /// even when the system is under ambient load. 
-    /// </summary>
-    public sealed partial class SocketManager : IDisposable
-    {
-        internal enum ManagerState
-        {
-            Inactive,
-            Preparing,
-            Faulted,
-            CheckForHeartbeat,
-            ExecuteHeartbeat,
-            LocateActiveSockets,
-            NoSocketsPause,
-            PrepareActiveSockets,
-            CullDeadSockets,
-            NoActiveSocketsPause,
-            GrowingSocketArray,
-            CopyingPointersForSelect,
-            ExecuteSelect,
-            ExecuteSelectComplete,
-            CheckForStaleConnections,
-
-            RecordConnectionFailed_OnInternalError,
-            RecordConnectionFailed_OnDisconnected,
-            RecordConnectionFailed_ReportFailure,
-            RecordConnectionFailed_OnConnectionFailed,
-            RecordConnectionFailed_FailOutstanding,
-            RecordConnectionFailed_ShutdownSocket,
-
-            CheckForStaleConnectionsDone,
-            EnqueueRead,
-            EnqueueError,
-            EnqueueReadFallback,
-            RequestAssistance,
-            ProcessQueues,
-            ProcessReadQueue,
-            ProcessErrorQueue,
-
-        }
-        private static readonly ParameterizedThreadStart writeAllQueues = context =>
-        {
-            try { ((SocketManager)context).WriteAllQueues(); } catch { }
-        };
-
-        private static readonly WaitCallback writeOneQueue = context =>
-        {
-
-            try { ((SocketManager)context).WriteOneQueue(); } catch { }
-        };
-
-        private readonly string name;
-
-        private readonly Queue<PhysicalBridge> writeQueue = new Queue<PhysicalBridge>();
-
-        bool isDisposed;
-        private bool useHighPrioritySocketThreads = true;
-
-        /// <summary>
-        /// Creates a new (optionally named) SocketManager instance
-        /// </summary>
-        public SocketManager(string name = null, bool useHighPrioritySocketThreads = true)
-        {
-            if (string.IsNullOrWhiteSpace(name)) name = GetType().Name;
-            this.name = name;
-            this.useHighPrioritySocketThreads = useHighPrioritySocketThreads;
-
-            // we need a dedicated writer, because when under heavy ambient load
-            // (a busy asp.net site, for example), workers are not reliable enough
-#if !CORE_CLR
-            Thread dedicatedWriter = new Thread(writeAllQueues, 32 * 1024); // don't need a huge stack;
-<<<<<<< HEAD
-            dedicatedWriter.Priority = ThreadPriority.AboveNormal; // time critical
-#else
-            Thread dedicatedWriter = new Thread(writeAllQueues);
+﻿using System;
+using System.Collections.Generic;
+using System.Diagnostics;
+using System.IO;
+using System.Net;
+using System.Net.Sockets;
+using System.Threading;
+using System.Threading.Tasks;
+
+namespace StackExchange.Redis
+{
+    internal enum SocketMode
+    {
+        Abort,
+        Poll,
+        Async
+    }
+    /// <summary>
+    /// Allows callbacks from SocketManager as work is discovered
+    /// </summary>
+    internal partial interface ISocketCallback
+    {
+        /// <summary>
+        /// Indicates that a socket has connected
+        /// </summary>
+        SocketMode Connected(Stream stream, TextWriter log);
+        /// <summary>
+        /// Indicates that the socket has signalled an error condition
+        /// </summary>
+        void Error();
+
+        void OnHeartbeat();
+
+        /// <summary>
+        /// Indicates that data is available on the socket, and that the consumer should read synchronously from the socket while there is data
+        /// </summary>
+        void Read();
+        /// <summary>
+        /// Indicates that we cannot know whether data is available, and that the consume should commence reading asynchronously
+        /// </summary>
+        void StartReading();
+
+        // check for write-read timeout
+        void CheckForStaleConnection(ref SocketManager.ManagerState state);
+
+        bool IsDataAvailable { get; }
+    }
+
+    internal struct SocketToken
+    {
+        internal readonly Socket Socket;
+        public SocketToken(Socket socket)
+        {
+            this.Socket = socket;
+        }
+        public int Available { get { return Socket == null ? 0 : Socket.Available; } }
+
+        public bool HasValue { get { return Socket != null; } }
+    }
+
+    /// <summary>
+    /// A SocketManager monitors multiple sockets for availability of data; this is done using
+    /// the Socket.Select API and a dedicated reader-thread, which allows for fast responses
+    /// even when the system is under ambient load. 
+    /// </summary>
+    public sealed partial class SocketManager : IDisposable
+    {
+        internal enum ManagerState
+        {
+            Inactive,
+            Preparing,
+            Faulted,
+            CheckForHeartbeat,
+            ExecuteHeartbeat,
+            LocateActiveSockets,
+            NoSocketsPause,
+            PrepareActiveSockets,
+            CullDeadSockets,
+            NoActiveSocketsPause,
+            GrowingSocketArray,
+            CopyingPointersForSelect,
+            ExecuteSelect,
+            ExecuteSelectComplete,
+            CheckForStaleConnections,
+
+            RecordConnectionFailed_OnInternalError,
+            RecordConnectionFailed_OnDisconnected,
+            RecordConnectionFailed_ReportFailure,
+            RecordConnectionFailed_OnConnectionFailed,
+            RecordConnectionFailed_FailOutstanding,
+            RecordConnectionFailed_ShutdownSocket,
+
+            CheckForStaleConnectionsDone,
+            EnqueueRead,
+            EnqueueError,
+            EnqueueReadFallback,
+            RequestAssistance,
+            ProcessQueues,
+            ProcessReadQueue,
+            ProcessErrorQueue,
+
+        }
+        private static readonly ParameterizedThreadStart writeAllQueues = context =>
+        {
+            try { ((SocketManager)context).WriteAllQueues(); } catch { }
+        };
+
+        private static readonly WaitCallback writeOneQueue = context =>
+        {
+
+            try { ((SocketManager)context).WriteOneQueue(); } catch { }
+        };
+
+        private readonly string name;
+
+        private readonly Queue<PhysicalBridge> writeQueue = new Queue<PhysicalBridge>();
+
+        bool isDisposed;
+        private bool useHighPrioritySocketThreads = true;
+
+        /// <summary>
+        /// Creates a new (optionally named) SocketManager instance
+        /// </summary>
+        public SocketManager(string name = null) : this(name, true) { }
+
+        /// <summary>
+        /// Creates a new SocketManager instance
+        /// </summary>
+        public SocketManager(string name, bool useHighPrioritySocketThreads)
+        {
+            if (string.IsNullOrWhiteSpace(name)) name = GetType().Name;
+            this.name = name;
+            this.useHighPrioritySocketThreads = useHighPrioritySocketThreads;
+
+            // we need a dedicated writer, because when under heavy ambient load
+            // (a busy asp.net site, for example), workers are not reliable enough
+#if !CORE_CLR
+            Thread dedicatedWriter = new Thread(writeAllQueues, 32 * 1024); // don't need a huge stack;
+            dedicatedWriter.Priority = useHighPrioritySocketThreads ? ThreadPriority.AboveNormal : ThreadPriority.Normal;
+#else
+            Thread dedicatedWriter = new Thread(writeAllQueues);
 #endif
-=======
-            dedicatedWriter.Priority = useHighPrioritySocketThreads ? ThreadPriority.AboveNormal : ThreadPriority.Normal; 
->>>>>>> 473fbd91
-            dedicatedWriter.Name = name + ":Write";
-            dedicatedWriter.IsBackground = true; // should not keep process alive
-            dedicatedWriter.Start(this); // will self-exit when disposed
-        }
-
-        private enum CallbackOperation
-        {
-            Read,
-            Error
-        }
-
-        /// <summary>
-        /// Gets the name of this SocketManager instance
-        /// </summary>
-        public string Name { get { return name; } }
-        /// <summary>
-        /// Releases all resources associated with this instance
-        /// </summary>
-        public void Dispose()
-        {
-            lock (writeQueue)
-            {
-                // make sure writer threads know to exit
-                isDisposed = true;
-                Monitor.PulseAll(writeQueue);
-            }
-            OnDispose();
-        }
-
-        internal SocketToken BeginConnect(EndPoint endpoint, ISocketCallback callback, ConnectionMultiplexer multiplexer, TextWriter log)
-        {
-            var socket = new Socket(AddressFamily.InterNetwork, SocketType.Stream, ProtocolType.Tcp);
-            SetFastLoopbackOption(socket);
-            socket.NoDelay = true;
-            try
-            {
-                CompletionType connectCompletionType = CompletionType.Any;
-                this.ShouldForceConnectCompletionType(ref connectCompletionType);
-
-                var formattedEndpoint = Format.ToString(endpoint);
-                var tuple = Tuple.Create(socket, callback);
-                if (endpoint is DnsEndPoint)
-                {
-                    // A work-around for a Mono bug in BeginConnect(EndPoint endpoint, AsyncCallback callback, object state)
-                    DnsEndPoint dnsEndpoint = (DnsEndPoint)endpoint;
-
-#if CORE_CLR
-                    multiplexer.LogLocked(log, "BeginConnect: {0}", formattedEndpoint);
-                    socket.ConnectAsync(dnsEndpoint.Host, dnsEndpoint.Port).ContinueWith(t =>
-                    {
-                        multiplexer.LogLocked(log, "EndConnect: {0}", formattedEndpoint);
-                        EndConnectImpl(t, multiplexer, log, tuple);
-                        multiplexer.LogLocked(log, "Connect complete: {0}", formattedEndpoint);
-                    });
-#else
-                    CompletionTypeHelper.RunWithCompletionType(
-                        (cb) => {
-                            multiplexer.LogLocked(log, "BeginConnect: {0}", formattedEndpoint);
-                            return socket.BeginConnect(dnsEndpoint.Host, dnsEndpoint.Port, cb, tuple);
-                        },
-                        (ar) => {
-                            multiplexer.LogLocked(log, "EndConnect: {0}", formattedEndpoint);                            
-                            EndConnectImpl(ar, multiplexer, log, tuple);
-                            multiplexer.LogLocked(log, "Connect complete: {0}", formattedEndpoint);
-                        },
-                        connectCompletionType);
-#endif
-                }
-                else
-                {
-#if CORE_CLR
-                    multiplexer.LogLocked(log, "BeginConnect: {0}", formattedEndpoint);
-                    socket.ConnectAsync(endpoint).ContinueWith(t =>
-                    {
-                        multiplexer.LogLocked(log, "EndConnect: {0}", formattedEndpoint);
-                        EndConnectImpl(t, multiplexer, log, tuple);
-                    });
-#else
-                    CompletionTypeHelper.RunWithCompletionType(
-                        (cb) => {
-                            multiplexer.LogLocked(log, "BeginConnect: {0}", formattedEndpoint);
-                            return socket.BeginConnect(endpoint, cb, tuple);
-                        },
-                        (ar) => {
-                            multiplexer.LogLocked(log, "EndConnect: {0}", formattedEndpoint);
-                            EndConnectImpl(ar, multiplexer, log, tuple);
-                            multiplexer.LogLocked(log, "Connect complete: {0}", formattedEndpoint);
-                        },
-                        connectCompletionType);
-#endif
-                }
-            } 
-            catch (NotImplementedException ex)
-            {
-                if (!(endpoint is IPEndPoint))
-                {
-                    throw new InvalidOperationException("BeginConnect failed with NotImplementedException; consider using IP endpoints, or enable ResolveDns in the configuration", ex);
-                }
-                throw;
-            }
-            var token = new SocketToken(socket);
-            return token;
-        }
-        internal void SetFastLoopbackOption(Socket socket)
-        {
-            // SIO_LOOPBACK_FAST_PATH (http://msdn.microsoft.com/en-us/library/windows/desktop/jj841212%28v=vs.85%29.aspx)
-            // Speeds up localhost operations significantly. OK to apply to a socket that will not be hooked up to localhost, 
-            // or will be subject to WFP filtering.
-            const int SIO_LOOPBACK_FAST_PATH = -1744830448;
-
-#if !CORE_CLR
-            // windows only
-            if (Environment.OSVersion.Platform == PlatformID.Win32NT)
-            {
-                // Win8/Server2012+ only
-                var osVersion = Environment.OSVersion.Version;
-                if (osVersion.Major > 6 || osVersion.Major == 6 && osVersion.Minor >= 2)
-                {
-                    byte[] optionInValue = BitConverter.GetBytes(1);
-                    socket.IOControl(SIO_LOOPBACK_FAST_PATH, optionInValue, null);
-                }
-            }
-#else
-            try
-            {
-                byte[] optionInValue = BitConverter.GetBytes(1);
-                socket.IOControl(SIO_LOOPBACK_FAST_PATH, optionInValue, null);
-            }
-            catch (PlatformNotSupportedException)
-            {
-            }
-            catch (SocketException)
-            {
-            }
-#endif
-        }
-
-        internal void RequestWrite(PhysicalBridge bridge, bool forced)
-        {
-            if (Interlocked.CompareExchange(ref bridge.inWriteQueue, 1, 0) == 0 || forced)
-            {
-                lock (writeQueue)
-                {
-                    writeQueue.Enqueue(bridge);
-                    if (writeQueue.Count == 1)
-                    {
-                        Monitor.PulseAll(writeQueue);
-                    }
-                    else if (writeQueue.Count >= 2)
-                    { // struggling are we? let's have some help dealing with the backlog
-                        ThreadPool.QueueUserWorkItem(writeOneQueue, this);
-                    }
-                }
-            }
-        }
-
-        internal void Shutdown(SocketToken token)
-        {
-            Shutdown(token.Socket);
-        }
-
-        private void EndConnectImpl(IAsyncResult ar, ConnectionMultiplexer multiplexer, TextWriter log, Tuple<Socket, ISocketCallback> tuple)
-        {
-            try
-            {
-                bool ignoreConnect = false;
-                ShouldIgnoreConnect(tuple.Item2, ref ignoreConnect);
-                if (ignoreConnect) return;
-                var socket = tuple.Item1;
-                var callback = tuple.Item2;
-#if CORE_CLR
-                multiplexer.Wait((Task)ar); // make it explode if invalid (note: already complete at this point)
-#else
-                socket.EndConnect(ar);
-#endif
-                var netStream = new NetworkStream(socket, false);
-                var socketMode = callback == null ? SocketMode.Abort : callback.Connected(netStream, log);
-                switch (socketMode)
-                {
-                    case SocketMode.Poll:
-                        multiplexer.LogLocked(log, "Starting poll");
-                        OnAddRead(socket, callback);
-                        break;
-                    case SocketMode.Async:
-                        multiplexer.LogLocked(log, "Starting read");
-                        try
-                        { callback.StartReading(); }
-                        catch (Exception ex)
-                        {
-                            ConnectionMultiplexer.TraceWithoutContext(ex.Message);
-                            Shutdown(socket);
-                        }
-                        break;
-                    default:
-                        ConnectionMultiplexer.TraceWithoutContext("Aborting socket");
-                        Shutdown(socket);
-                        break;
-                }
-            }
-            catch (ObjectDisposedException)
-            {
-                multiplexer.LogLocked(log, "(socket shutdown)");
-                if (tuple != null)
-                {
-                    try
-                    { tuple.Item2.Error(); }
-                    catch (Exception inner)
-                    {
-                        ConnectionMultiplexer.TraceWithoutContext(inner.Message);
-                    }
-                }
-            }
-            catch(Exception outer)
-            {
-                ConnectionMultiplexer.TraceWithoutContext(outer.Message);
-                if (tuple != null)
-                {
-                    try
-                    { tuple.Item2.Error(); }
-                    catch (Exception inner)
-                    {
-                        ConnectionMultiplexer.TraceWithoutContext(inner.Message);
-                    }
-                }
-            }
-        }
-
-        partial void OnDispose();
-        partial void OnShutdown(Socket socket);
-
-        partial void ShouldIgnoreConnect(ISocketCallback callback, ref bool ignore);
-        
-        partial void ShouldForceConnectCompletionType(ref CompletionType completionType);
-
-        [System.Diagnostics.CodeAnalysis.SuppressMessage("Microsoft.Usage", "CA2202:Do not dispose objects multiple times")]
-        private void Shutdown(Socket socket)
-        {
-            if (socket != null)
-            {
-                OnShutdown(socket);
-                try { socket.Shutdown(SocketShutdown.Both); } catch { }
-#if !CORE_CLR
-                try { socket.Close(); } catch { }
-#endif
-                try { socket.Dispose(); } catch { }
-            }
-        }
-
-        private void WriteAllQueues()
-        {
-            while (true)
-            {
-                PhysicalBridge bridge;
-                lock (writeQueue)
-                {
-                    if (writeQueue.Count == 0)
-                    {
-                        if (isDisposed) break; // <========= exit point
-                        Monitor.Wait(writeQueue);
-                        if (isDisposed) break; // (woken by Dispose)
-                        if (writeQueue.Count == 0) continue; // still nothing...
-                    }
-                    bridge = writeQueue.Dequeue();
-                }
-
-                switch (bridge.WriteQueue(200))
-                {
-                    case WriteResult.MoreWork:
-                    case WriteResult.QueueEmptyAfterWrite:
-                        // back of the line!
-                        lock (writeQueue)
-                        {
-                            writeQueue.Enqueue(bridge);
-                        }
-                        break;
-                    case WriteResult.CompetingWriter:
-                        break;
-                    case WriteResult.NoConnection:
-                        Interlocked.Exchange(ref bridge.inWriteQueue, 0);
-                        break;
-                    case WriteResult.NothingToDo:
-                        if (!bridge.ConfirmRemoveFromWriteQueue())
-                        { // more snuck in; back of the line!
-                            lock (writeQueue)
-                            {
-                                writeQueue.Enqueue(bridge);
-                            }
-                        }
-                        break;
-                }
-            }
-        }
-
-        private void WriteOneQueue()
-        {
-            PhysicalBridge bridge;
-            lock (writeQueue)
-            {
-                bridge = writeQueue.Count == 0 ? null : writeQueue.Dequeue();
-            }
-            if (bridge == null) return;
-            bool keepGoing;
-            do
-            {
-                switch (bridge.WriteQueue(-1))
-                {
-                    case WriteResult.MoreWork:
-                    case WriteResult.QueueEmptyAfterWrite:
-                        keepGoing = true;
-                        break;
-                    case WriteResult.NothingToDo:
-                        keepGoing = !bridge.ConfirmRemoveFromWriteQueue();
-                        break;
-                    case WriteResult.CompetingWriter:
-                        keepGoing = false;
-                        break;
-                    case WriteResult.NoConnection:
-                        Interlocked.Exchange(ref bridge.inWriteQueue, 0);
-                        keepGoing = false;
-                        break;
-                    default:
-                        keepGoing = false;
-                        break;
-                }
-            } while (keepGoing);
-        }
-    }
-}
+            dedicatedWriter.Name = name + ":Write";
+            dedicatedWriter.IsBackground = true; // should not keep process alive
+            dedicatedWriter.Start(this); // will self-exit when disposed
+        }
+
+        private enum CallbackOperation
+        {
+            Read,
+            Error
+        }
+
+        /// <summary>
+        /// Gets the name of this SocketManager instance
+        /// </summary>
+        public string Name { get { return name; } }
+        /// <summary>
+        /// Releases all resources associated with this instance
+        /// </summary>
+        public void Dispose()
+        {
+            lock (writeQueue)
+            {
+                // make sure writer threads know to exit
+                isDisposed = true;
+                Monitor.PulseAll(writeQueue);
+            }
+            OnDispose();
+        }
+
+        internal SocketToken BeginConnect(EndPoint endpoint, ISocketCallback callback, ConnectionMultiplexer multiplexer, TextWriter log)
+        {
+            var socket = new Socket(AddressFamily.InterNetwork, SocketType.Stream, ProtocolType.Tcp);
+            SetFastLoopbackOption(socket);
+            socket.NoDelay = true;
+            try
+            {
+                CompletionType connectCompletionType = CompletionType.Any;
+                this.ShouldForceConnectCompletionType(ref connectCompletionType);
+
+                var formattedEndpoint = Format.ToString(endpoint);
+                var tuple = Tuple.Create(socket, callback);
+                if (endpoint is DnsEndPoint)
+                {
+                    // A work-around for a Mono bug in BeginConnect(EndPoint endpoint, AsyncCallback callback, object state)
+                    DnsEndPoint dnsEndpoint = (DnsEndPoint)endpoint;
+
+#if CORE_CLR
+                    multiplexer.LogLocked(log, "BeginConnect: {0}", formattedEndpoint);
+                    socket.ConnectAsync(dnsEndpoint.Host, dnsEndpoint.Port).ContinueWith(t =>
+                    {
+                        multiplexer.LogLocked(log, "EndConnect: {0}", formattedEndpoint);
+                        EndConnectImpl(t, multiplexer, log, tuple);
+                        multiplexer.LogLocked(log, "Connect complete: {0}", formattedEndpoint);
+                    });
+#else
+                    CompletionTypeHelper.RunWithCompletionType(
+                        (cb) => {
+                            multiplexer.LogLocked(log, "BeginConnect: {0}", formattedEndpoint);
+                            return socket.BeginConnect(dnsEndpoint.Host, dnsEndpoint.Port, cb, tuple);
+                        },
+                        (ar) => {
+                            multiplexer.LogLocked(log, "EndConnect: {0}", formattedEndpoint);                            
+                            EndConnectImpl(ar, multiplexer, log, tuple);
+                            multiplexer.LogLocked(log, "Connect complete: {0}", formattedEndpoint);
+                        },
+                        connectCompletionType);
+#endif
+                }
+                else
+                {
+#if CORE_CLR
+                    multiplexer.LogLocked(log, "BeginConnect: {0}", formattedEndpoint);
+                    socket.ConnectAsync(endpoint).ContinueWith(t =>
+                    {
+                        multiplexer.LogLocked(log, "EndConnect: {0}", formattedEndpoint);
+                        EndConnectImpl(t, multiplexer, log, tuple);
+                    });
+#else
+                    CompletionTypeHelper.RunWithCompletionType(
+                        (cb) => {
+                            multiplexer.LogLocked(log, "BeginConnect: {0}", formattedEndpoint);
+                            return socket.BeginConnect(endpoint, cb, tuple);
+                        },
+                        (ar) => {
+                            multiplexer.LogLocked(log, "EndConnect: {0}", formattedEndpoint);
+                            EndConnectImpl(ar, multiplexer, log, tuple);
+                            multiplexer.LogLocked(log, "Connect complete: {0}", formattedEndpoint);
+                        },
+                        connectCompletionType);
+#endif
+                }
+            } 
+            catch (NotImplementedException ex)
+            {
+                if (!(endpoint is IPEndPoint))
+                {
+                    throw new InvalidOperationException("BeginConnect failed with NotImplementedException; consider using IP endpoints, or enable ResolveDns in the configuration", ex);
+                }
+                throw;
+            }
+            var token = new SocketToken(socket);
+            return token;
+        }
+        internal void SetFastLoopbackOption(Socket socket)
+        {
+            // SIO_LOOPBACK_FAST_PATH (http://msdn.microsoft.com/en-us/library/windows/desktop/jj841212%28v=vs.85%29.aspx)
+            // Speeds up localhost operations significantly. OK to apply to a socket that will not be hooked up to localhost, 
+            // or will be subject to WFP filtering.
+            const int SIO_LOOPBACK_FAST_PATH = -1744830448;
+
+#if !CORE_CLR
+            // windows only
+            if (Environment.OSVersion.Platform == PlatformID.Win32NT)
+            {
+                // Win8/Server2012+ only
+                var osVersion = Environment.OSVersion.Version;
+                if (osVersion.Major > 6 || osVersion.Major == 6 && osVersion.Minor >= 2)
+                {
+                    byte[] optionInValue = BitConverter.GetBytes(1);
+                    socket.IOControl(SIO_LOOPBACK_FAST_PATH, optionInValue, null);
+                }
+            }
+#else
+            try
+            {
+                byte[] optionInValue = BitConverter.GetBytes(1);
+                socket.IOControl(SIO_LOOPBACK_FAST_PATH, optionInValue, null);
+            }
+            catch (PlatformNotSupportedException)
+            {
+            }
+            catch (SocketException)
+            {
+            }
+#endif
+        }
+
+        internal void RequestWrite(PhysicalBridge bridge, bool forced)
+        {
+            if (Interlocked.CompareExchange(ref bridge.inWriteQueue, 1, 0) == 0 || forced)
+            {
+                lock (writeQueue)
+                {
+                    writeQueue.Enqueue(bridge);
+                    if (writeQueue.Count == 1)
+                    {
+                        Monitor.PulseAll(writeQueue);
+                    }
+                    else if (writeQueue.Count >= 2)
+                    { // struggling are we? let's have some help dealing with the backlog
+                        ThreadPool.QueueUserWorkItem(writeOneQueue, this);
+                    }
+                }
+            }
+        }
+
+        internal void Shutdown(SocketToken token)
+        {
+            Shutdown(token.Socket);
+        }
+
+        private void EndConnectImpl(IAsyncResult ar, ConnectionMultiplexer multiplexer, TextWriter log, Tuple<Socket, ISocketCallback> tuple)
+        {
+            try
+            {
+                bool ignoreConnect = false;
+                ShouldIgnoreConnect(tuple.Item2, ref ignoreConnect);
+                if (ignoreConnect) return;
+                var socket = tuple.Item1;
+                var callback = tuple.Item2;
+#if CORE_CLR
+                multiplexer.Wait((Task)ar); // make it explode if invalid (note: already complete at this point)
+#else
+                socket.EndConnect(ar);
+#endif
+                var netStream = new NetworkStream(socket, false);
+                var socketMode = callback == null ? SocketMode.Abort : callback.Connected(netStream, log);
+                switch (socketMode)
+                {
+                    case SocketMode.Poll:
+                        multiplexer.LogLocked(log, "Starting poll");
+                        OnAddRead(socket, callback);
+                        break;
+                    case SocketMode.Async:
+                        multiplexer.LogLocked(log, "Starting read");
+                        try
+                        { callback.StartReading(); }
+                        catch (Exception ex)
+                        {
+                            ConnectionMultiplexer.TraceWithoutContext(ex.Message);
+                            Shutdown(socket);
+                        }
+                        break;
+                    default:
+                        ConnectionMultiplexer.TraceWithoutContext("Aborting socket");
+                        Shutdown(socket);
+                        break;
+                }
+            }
+            catch (ObjectDisposedException)
+            {
+                multiplexer.LogLocked(log, "(socket shutdown)");
+                if (tuple != null)
+                {
+                    try
+                    { tuple.Item2.Error(); }
+                    catch (Exception inner)
+                    {
+                        ConnectionMultiplexer.TraceWithoutContext(inner.Message);
+                    }
+                }
+            }
+            catch(Exception outer)
+            {
+                ConnectionMultiplexer.TraceWithoutContext(outer.Message);
+                if (tuple != null)
+                {
+                    try
+                    { tuple.Item2.Error(); }
+                    catch (Exception inner)
+                    {
+                        ConnectionMultiplexer.TraceWithoutContext(inner.Message);
+                    }
+                }
+            }
+        }
+
+        partial void OnDispose();
+        partial void OnShutdown(Socket socket);
+
+        partial void ShouldIgnoreConnect(ISocketCallback callback, ref bool ignore);
+        
+        partial void ShouldForceConnectCompletionType(ref CompletionType completionType);
+
+        [System.Diagnostics.CodeAnalysis.SuppressMessage("Microsoft.Usage", "CA2202:Do not dispose objects multiple times")]
+        private void Shutdown(Socket socket)
+        {
+            if (socket != null)
+            {
+                OnShutdown(socket);
+                try { socket.Shutdown(SocketShutdown.Both); } catch { }
+#if !CORE_CLR
+                try { socket.Close(); } catch { }
+#endif
+                try { socket.Dispose(); } catch { }
+            }
+        }
+
+        private void WriteAllQueues()
+        {
+            while (true)
+            {
+                PhysicalBridge bridge;
+                lock (writeQueue)
+                {
+                    if (writeQueue.Count == 0)
+                    {
+                        if (isDisposed) break; // <========= exit point
+                        Monitor.Wait(writeQueue);
+                        if (isDisposed) break; // (woken by Dispose)
+                        if (writeQueue.Count == 0) continue; // still nothing...
+                    }
+                    bridge = writeQueue.Dequeue();
+                }
+
+                switch (bridge.WriteQueue(200))
+                {
+                    case WriteResult.MoreWork:
+                    case WriteResult.QueueEmptyAfterWrite:
+                        // back of the line!
+                        lock (writeQueue)
+                        {
+                            writeQueue.Enqueue(bridge);
+                        }
+                        break;
+                    case WriteResult.CompetingWriter:
+                        break;
+                    case WriteResult.NoConnection:
+                        Interlocked.Exchange(ref bridge.inWriteQueue, 0);
+                        break;
+                    case WriteResult.NothingToDo:
+                        if (!bridge.ConfirmRemoveFromWriteQueue())
+                        { // more snuck in; back of the line!
+                            lock (writeQueue)
+                            {
+                                writeQueue.Enqueue(bridge);
+                            }
+                        }
+                        break;
+                }
+            }
+        }
+
+        private void WriteOneQueue()
+        {
+            PhysicalBridge bridge;
+            lock (writeQueue)
+            {
+                bridge = writeQueue.Count == 0 ? null : writeQueue.Dequeue();
+            }
+            if (bridge == null) return;
+            bool keepGoing;
+            do
+            {
+                switch (bridge.WriteQueue(-1))
+                {
+                    case WriteResult.MoreWork:
+                    case WriteResult.QueueEmptyAfterWrite:
+                        keepGoing = true;
+                        break;
+                    case WriteResult.NothingToDo:
+                        keepGoing = !bridge.ConfirmRemoveFromWriteQueue();
+                        break;
+                    case WriteResult.CompetingWriter:
+                        keepGoing = false;
+                        break;
+                    case WriteResult.NoConnection:
+                        Interlocked.Exchange(ref bridge.inWriteQueue, 0);
+                        keepGoing = false;
+                        break;
+                    default:
+                        keepGoing = false;
+                        break;
+                }
+            } while (keepGoing);
+        }
+    }
+}