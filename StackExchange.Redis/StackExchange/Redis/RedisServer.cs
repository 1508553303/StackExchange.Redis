--- conflicted
+++ resolved
@@ -303,7 +303,6 @@
             Message msg = Message.Create(database, flags, RedisCommand.KEYS, pattern);
             return ExecuteSync(msg, ResultProcessor.RedisKeyArray);
         }
-        
 
         public DateTime LastSave(CommandFlags flags = CommandFlags.None)
         {
@@ -762,7 +761,7 @@
                 }
             }
         }
-        
+
         #region Sentinel
 
         public EndPoint SentinelGetMasterAddressByName(string serviceName, CommandFlags flags = CommandFlags.None)
@@ -825,7 +824,20 @@
             return ExecuteAsync(msg, ResultProcessor.SentinelArrayOfArrays);
         }
 
-<<<<<<< HEAD
+        public KeyValuePair<string, string>[][] SentinelSentinels(string serviceName, CommandFlags flags = CommandFlags.None)
+        {
+            var msg = Message.Create(-1, flags, RedisCommand.SENTINEL, RedisLiterals.SENTINELS, (RedisValue)serviceName);
+            return ExecuteSync(msg, ResultProcessor.SentinelArrayOfArrays);
+        }
+
+        public Task<KeyValuePair<string, string>[][]> SentinelSentinelsAsync(string serviceName, CommandFlags flags = CommandFlags.None)
+        {
+            var msg = Message.Create(-1, flags, RedisCommand.SENTINEL, RedisLiterals.SENTINELS, (RedisValue)serviceName);
+            return ExecuteAsync(msg, ResultProcessor.SentinelArrayOfArrays);
+        }
+
+        #endregion
+
         public RedisResult Execute(string command, params object[] args) => Execute(command, args, CommandFlags.None);
 
         public RedisResult Execute(string command, ICollection<object> args, CommandFlags flags = CommandFlags.None)
@@ -841,22 +853,6 @@
             var msg = new RedisDatabase.ExecuteMessage(multiplexer?.CommandMap, -1, flags, command, args);
             return ExecuteAsync(msg, ResultProcessor.ScriptResult);
         }
-=======
-
-        public KeyValuePair<string, string>[][] SentinelSentinels(string serviceName, CommandFlags flags = CommandFlags.None)
-        {  
-            var msg = Message.Create(-1, flags, RedisCommand.SENTINEL, RedisLiterals.SENTINELS, (RedisValue)serviceName);  
-            return ExecuteSync(msg, ResultProcessor.SentinelArrayOfArrays);  
-        }  
-            
-        public Task<KeyValuePair<string, string>[][]> SentinelSentinelsAsync(string serviceName, CommandFlags flags = CommandFlags.None)
-        {  
-            var msg = Message.Create(-1, flags, RedisCommand.SENTINEL, RedisLiterals.SENTINELS, (RedisValue)serviceName);  
-            return ExecuteAsync(msg, ResultProcessor.SentinelArrayOfArrays);  
-        }  
->>>>>>> 7ec50486
-
-        #endregion
 
         /// <summary>
         /// For testing only
